package erpc

import (
	"context"
	"sync"

	"github.com/flair-sdk/erpc/common"
	"github.com/flair-sdk/erpc/config"
	"github.com/flair-sdk/erpc/resiliency"
	"github.com/flair-sdk/erpc/upstream"
	"github.com/rs/zerolog"
	"github.com/rs/zerolog/log"
)

type PreparedProject struct {
	Config   *config.ProjectConfig
	Networks map[string]*PreparedNetwork
	Logger   *zerolog.Logger
}

type ProjectsRegistry struct {
	upstreamsRegistry    *upstream.UpstreamsRegistry
	rateLimitersRegistry *resiliency.RateLimitersRegistry
	preparedProjects     map[string]*PreparedProject
<<<<<<< HEAD
	evmJsonRpcCache      *EvmJsonRpcCache
=======
	store                data.Store
	mu                   sync.Mutex
>>>>>>> 05710811
}

func NewProjectsRegistry(
	evmJsonRpcCache *EvmJsonRpcCache,
	upstreamsRegistry *upstream.UpstreamsRegistry,
	rateLimitersRegistry *resiliency.RateLimitersRegistry,
	staticProjects []*config.ProjectConfig,
) (*ProjectsRegistry, error) {
	reg := &ProjectsRegistry{
		evmJsonRpcCache:      evmJsonRpcCache,
		upstreamsRegistry:    upstreamsRegistry,
		rateLimitersRegistry: rateLimitersRegistry,
		preparedProjects:     make(map[string]*PreparedProject),
	}

	for _, project := range staticProjects {
		err := reg.NewProject(project)
		if err != nil {
			return nil, err
		}
	}

	return reg, nil
}

func (r *ProjectsRegistry) GetProject(projectId string) (*PreparedProject, error) {
	project, ok := r.preparedProjects[projectId]
	if !ok {
		// TODO when implementing dynamic db-based project loading, this should be a DB query
		return nil, common.NewErrProjectNotFound(projectId)
	}
	return project, nil
}

func (r *ProjectsRegistry) NewProject(project *config.ProjectConfig) error {
	if _, ok := r.preparedProjects[project.Id]; ok {
		return common.NewErrProjectAlreadyExists(project.Id)
	}
	ptr := log.Logger.With().Str("project", project.Id).Logger()
	pp := &PreparedProject{
		Config: project,
		Logger: &ptr,
	}

	// Prepare all upstreams
	var preparedUpstreams []*upstream.PreparedUpstream
	ups, err := r.upstreamsRegistry.GetUpstreamsByProject(project.Id)
	if err != nil {
		return err
	}
	preparedUpstreams = append(preparedUpstreams, ups...)

	// Initialize networks based on configuration
	var preparedNetworks map[string]*PreparedNetwork = make(map[string]*PreparedNetwork)
	for _, network := range project.Networks {
		nid := network.NetworkId()
		if _, ok := preparedNetworks[nid]; !ok {
			if network.Architecture == "" {
				network.Architecture = upstream.ArchitectureEvm
			}
			pn, err := r.NewNetwork(pp.Logger, r.evmJsonRpcCache, project, network)
			if err != nil {
				return err
			}
			preparedNetworks[nid] = pn
		}
	}

	// Initialize networks based on upstreams supported networks
	for _, ups := range preparedUpstreams {
		arch := ups.Architecture
		if arch == "" {
			arch = upstream.ArchitectureEvm
		}
		for _, networkId := range ups.NetworkIds {
			if _, ok := preparedNetworks[networkId]; !ok {
				pn, err := r.NewNetwork(
					pp.Logger,
					r.evmJsonRpcCache,
					project,
					&config.NetworkConfig{
						Architecture: arch,
					},
				)
				if err != nil {
					return err
				}
				preparedNetworks[networkId] = pn
			}
		}
	}

	// Populate networks with upstreams
	for _, pu := range preparedUpstreams {
		for _, networkId := range pu.NetworkIds {
			if _, ok := preparedNetworks[networkId]; !ok {
				return common.NewErrNetworkNotFound(networkId)
			}
			preparedNetworks[networkId].mu.Lock()
			if preparedNetworks[networkId].Upstreams == nil {
				preparedNetworks[networkId].Upstreams = make([]*upstream.PreparedUpstream, 0)
			}
			preparedNetworks[networkId].Upstreams = append(preparedNetworks[networkId].Upstreams, pu)
			preparedNetworks[networkId].mu.Unlock()
		}
	}

	for _, network := range preparedNetworks {
		network.Bootstrap()
	}

	pp.Networks = preparedNetworks

	// Bootstrap all the networks
	for _, network := range pp.Networks {
		err := network.Bootstrap(context.Background())
		if err != nil {
			return err
		}
	}

	r.preparedProjects[project.Id] = pp

	return nil
}

func (p *PreparedProject) GetNetwork(networkId string) (*PreparedNetwork, error) {
	network, ok := p.Networks[networkId]
	if !ok {
		return nil, common.NewErrNetworkNotFound(networkId)
	}
	return network, nil
}

func (p *PreparedProject) Forward(ctx context.Context, networkId string, nq *common.NormalizedRequest, w common.ResponseWriter) error {
	network, err := p.GetNetwork(networkId)
	if err != nil {
		return err
	}

	m, _ := nq.Method()
	p.Logger.Debug().Str("method", m).Msgf("forwarding request to network")
	err = network.Forward(ctx, nq, w)

	if err == nil {
		p.Logger.Info().Msgf("successfully forward request for network")
		return nil
	} else {
		p.Logger.Warn().Err(err).Msgf("failed to forward request for network")
	}

	return err
}<|MERGE_RESOLUTION|>--- conflicted
+++ resolved
@@ -2,14 +2,10 @@
 
 import (
 	"context"
-	"sync"
 
 	"github.com/flair-sdk/erpc/common"
 	"github.com/flair-sdk/erpc/config"
-	"github.com/flair-sdk/erpc/resiliency"
-	"github.com/flair-sdk/erpc/upstream"
 	"github.com/rs/zerolog"
-	"github.com/rs/zerolog/log"
 )
 
 type PreparedProject struct {
@@ -18,138 +14,13 @@
 	Logger   *zerolog.Logger
 }
 
-type ProjectsRegistry struct {
-	upstreamsRegistry    *upstream.UpstreamsRegistry
-	rateLimitersRegistry *resiliency.RateLimitersRegistry
-	preparedProjects     map[string]*PreparedProject
-<<<<<<< HEAD
-	evmJsonRpcCache      *EvmJsonRpcCache
-=======
-	store                data.Store
-	mu                   sync.Mutex
->>>>>>> 05710811
-}
-
-func NewProjectsRegistry(
-	evmJsonRpcCache *EvmJsonRpcCache,
-	upstreamsRegistry *upstream.UpstreamsRegistry,
-	rateLimitersRegistry *resiliency.RateLimitersRegistry,
-	staticProjects []*config.ProjectConfig,
-) (*ProjectsRegistry, error) {
-	reg := &ProjectsRegistry{
-		evmJsonRpcCache:      evmJsonRpcCache,
-		upstreamsRegistry:    upstreamsRegistry,
-		rateLimitersRegistry: rateLimitersRegistry,
-		preparedProjects:     make(map[string]*PreparedProject),
-	}
-
-	for _, project := range staticProjects {
-		err := reg.NewProject(project)
-		if err != nil {
-			return nil, err
-		}
-	}
-
-	return reg, nil
-}
-
-func (r *ProjectsRegistry) GetProject(projectId string) (*PreparedProject, error) {
-	project, ok := r.preparedProjects[projectId]
-	if !ok {
-		// TODO when implementing dynamic db-based project loading, this should be a DB query
-		return nil, common.NewErrProjectNotFound(projectId)
-	}
-	return project, nil
-}
-
-func (r *ProjectsRegistry) NewProject(project *config.ProjectConfig) error {
-	if _, ok := r.preparedProjects[project.Id]; ok {
-		return common.NewErrProjectAlreadyExists(project.Id)
-	}
-	ptr := log.Logger.With().Str("project", project.Id).Logger()
-	pp := &PreparedProject{
-		Config: project,
-		Logger: &ptr,
-	}
-
-	// Prepare all upstreams
-	var preparedUpstreams []*upstream.PreparedUpstream
-	ups, err := r.upstreamsRegistry.GetUpstreamsByProject(project.Id)
-	if err != nil {
-		return err
-	}
-	preparedUpstreams = append(preparedUpstreams, ups...)
-
-	// Initialize networks based on configuration
-	var preparedNetworks map[string]*PreparedNetwork = make(map[string]*PreparedNetwork)
-	for _, network := range project.Networks {
-		nid := network.NetworkId()
-		if _, ok := preparedNetworks[nid]; !ok {
-			if network.Architecture == "" {
-				network.Architecture = upstream.ArchitectureEvm
-			}
-			pn, err := r.NewNetwork(pp.Logger, r.evmJsonRpcCache, project, network)
-			if err != nil {
-				return err
-			}
-			preparedNetworks[nid] = pn
-		}
-	}
-
-	// Initialize networks based on upstreams supported networks
-	for _, ups := range preparedUpstreams {
-		arch := ups.Architecture
-		if arch == "" {
-			arch = upstream.ArchitectureEvm
-		}
-		for _, networkId := range ups.NetworkIds {
-			if _, ok := preparedNetworks[networkId]; !ok {
-				pn, err := r.NewNetwork(
-					pp.Logger,
-					r.evmJsonRpcCache,
-					project,
-					&config.NetworkConfig{
-						Architecture: arch,
-					},
-				)
-				if err != nil {
-					return err
-				}
-				preparedNetworks[networkId] = pn
-			}
-		}
-	}
-
-	// Populate networks with upstreams
-	for _, pu := range preparedUpstreams {
-		for _, networkId := range pu.NetworkIds {
-			if _, ok := preparedNetworks[networkId]; !ok {
-				return common.NewErrNetworkNotFound(networkId)
-			}
-			preparedNetworks[networkId].mu.Lock()
-			if preparedNetworks[networkId].Upstreams == nil {
-				preparedNetworks[networkId].Upstreams = make([]*upstream.PreparedUpstream, 0)
-			}
-			preparedNetworks[networkId].Upstreams = append(preparedNetworks[networkId].Upstreams, pu)
-			preparedNetworks[networkId].mu.Unlock()
-		}
-	}
-
-	for _, network := range preparedNetworks {
-		network.Bootstrap()
-	}
-
-	pp.Networks = preparedNetworks
-
-	// Bootstrap all the networks
-	for _, network := range pp.Networks {
-		err := network.Bootstrap(context.Background())
+func (p *PreparedProject) Bootstrap(ctx context.Context) error {
+	for _, network := range p.Networks {
+		err := network.Bootstrap(ctx)
 		if err != nil {
 			return err
 		}
 	}
-
-	r.preparedProjects[project.Id] = pp
 
 	return nil
 }
